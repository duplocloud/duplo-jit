--- conflicted
+++ resolved
@@ -62,7 +62,6 @@
 	os.Stdout.WriteString("\n")
 }
 
-<<<<<<< HEAD
 func mustDuploClient(host, token string, interactive bool) *duplocloud.Client {
 	// Possibly get a token from an interactive process.
 	if token == "" {
@@ -79,10 +78,9 @@
 
 	return client
 }
-=======
+
 var commit string
 var version string
->>>>>>> f4a8f175
 
 func main() {
 	// Make sure we log to stderr - so we don't disturb the output to be collected by the AWS CLI
@@ -95,11 +93,8 @@
 	tenantID := flag.String("tenant", "", "Get credentials for the given tenant")
 	debug := flag.Bool("debug", false, "Turn on verbose (debugging) output")
 	noCache = flag.Bool("no-cache", false, "Disable caching (not recommended)")
-<<<<<<< HEAD
 	interactive := flag.Bool("interactive", false, "Allow getting Duplo credentials via an interactive browser session (experimental)")
-=======
 	showVersion := flag.Bool("version", false, "Output version information and exit")
->>>>>>> f4a8f175
 	flag.Parse()
 
 	// Output version information
